/*
 * Copyright (c) 2018 Tim van der Molen <tim@kariliq.nl>
 *
 * Permission to use, copy, modify, and distribute this software for any
 * purpose with or without fee is hereby granted, provided that the above
 * copyright notice and this permission notice appear in all copies.
 *
 * THE SOFTWARE IS PROVIDED "AS IS" AND THE AUTHOR DISCLAIMS ALL WARRANTIES
 * WITH REGARD TO THIS SOFTWARE INCLUDING ALL IMPLIED WARRANTIES OF
 * MERCHANTABILITY AND FITNESS. IN NO EVENT SHALL THE AUTHOR BE LIABLE FOR
 * ANY SPECIAL, DIRECT, INDIRECT, OR CONSEQUENTIAL DAMAGES OR ANY DAMAGES
 * WHATSOEVER RESULTING FROM LOSS OF USE, DATA OR PROFITS, WHETHER IN AN
 * ACTION OF CONTRACT, NEGLIGENCE OR OTHER TORTIOUS ACTION, ARISING OUT OF
 * OR IN CONNECTION WITH THE USE OR PERFORMANCE OF THIS SOFTWARE.
 */

#include "config.h"

#include <inttypes.h>
#include <stdarg.h>
#include <stdio.h>
#include <stdlib.h>
#include <string.h>
#include <unistd.h>

<<<<<<< HEAD
#include "compat.h"
#include "sbk.h"
=======
>>>>>>> 7da50851
#include "sigbak.h"

static void
dump_var(unsigned int ind, const char *name, const char *type, const char *fmt,
    ...)
{
	va_list ap;

	va_start(ap, fmt);
	while (ind-- > 0)
		putchar('\t');
	printf("%s (%s):", name, type);
	if (fmt != NULL) {
		putchar(' ');
		vprintf(fmt, ap);
	}
	putchar('\n');
	va_end(ap);
}

static void
dump_bool(unsigned int ind, const char *name, int val)
{
	dump_var(ind, name, "bool", "%d", val);
}

static void
dump_uint32(unsigned int ind, const char *name, uint32_t val)
{
	dump_var(ind, name, "uint32", "%" PRIu32, val);
}

static void
dump_uint64(unsigned int ind, const char *name, uint64_t val)
{
	dump_var(ind, name, "uint64", "%" PRIu64, val);
}

static void
dump_double(unsigned int ind, const char *name, double val)
{
	dump_var(ind, name, "double", "%g", val);
}

static void
dump_string(unsigned int ind, const char *name, const char *val)
{
	dump_var(ind, name, "string", "%s", val);
}

static void
dump_binary(unsigned int ind, const char *name, ProtobufCBinaryData *bin)
{
	char	*hex;
	size_t	 i;

	if (bin->len == SIZE_MAX) {
		warnx("Binary data too large");
		return;
	}

	if ((hex = reallocarray(NULL, bin->len + 1, 2)) == NULL) {
		warn(NULL);
		return;
	}

	for (i = 0; i < bin->len; i++)
		snprintf(hex + (i * 2), 3, "%02x", bin->data[i]);

	dump_var(ind, name, "bytes", "%s", hex);
	freezero(hex, (bin->len + 1) * 2);
}

static void
dump_attachment(unsigned int ind, const char *name, Signal__Attachment *att)
{
	dump_var(ind, name, "Attachment", NULL);
	if (att->has_rowid)
		dump_uint64(ind + 1, "rowId", att->rowid);
	if (att->has_attachmentid)
		dump_uint64(ind + 1, "attachmentId", att->attachmentid);
	if (att->has_length)
		dump_uint32(ind + 1, "length", att->length);
}

static void
dump_avatar(unsigned int ind, const char *name, Signal__Avatar *avt)
{
	dump_var(ind, name, "Avatar", NULL);
	if (avt->name != NULL)
		dump_string(ind + 1, "name", avt->name);
	if (avt->has_length)
		dump_uint32(ind + 1, "length", avt->length);
}

static void
dump_header(unsigned int ind, const char *name, Signal__Header *hdr)
{
	dump_var(ind, name, "Header", NULL);
	if (hdr->has_iv)
		dump_binary(ind + 1, "iv", &hdr->iv);
	if (hdr->has_salt)
		dump_binary(ind + 1, "salt", &hdr->salt);
}

static void
dump_preference(unsigned int ind, const char *name,
    Signal__SharedPreference *prf)
{
	dump_var(ind, name, "SharedPreference", NULL);
	if (prf->file != NULL)
		dump_string(ind + 1, "file", prf->file);
	if (prf->key != NULL)
		dump_string(ind + 1, "key", prf->key);
	if (prf->value != NULL)
		dump_string(ind + 1, "value", prf->value);
}

static void
dump_parameter(unsigned int ind, const char *name,
    Signal__SqlStatement__SqlParameter *par)
{
	dump_var(ind, name, "SqlParameter", NULL);
	if (par->stringparamter != NULL)
		dump_string(ind + 1, "stringParamter", par->stringparamter);
	if (par->has_integerparameter)
		dump_uint64(ind + 1, "integerParameter",
		    par->integerparameter);
	if (par->has_doubleparameter)
		dump_double(ind + 1, "doubleParameter", par->doubleparameter);
	if (par->has_blobparameter)
		dump_binary(ind + 1, "blobParameter", &par->blobparameter);
	if (par->has_nullparameter)
		dump_bool(ind + 1, "nullparameter", par->nullparameter);
}

static void
dump_statement(unsigned int ind, const char *name, Signal__SqlStatement *stm)
{
	size_t i;

	dump_var(ind, name, "SqlStatement", NULL);
	if (stm->statement != NULL)
		dump_string(ind + 1, "string", stm->statement);
	for (i = 0; i < stm->n_parameters; i++)
		dump_parameter(ind + 1, "parameters", stm->parameters[i]);
}

static void
dump_sticker(unsigned int ind, const char *name, Signal__Sticker *stk)
{
	dump_var(ind, name, "Sticker", NULL);
	if (stk->has_rowid)
		dump_uint64(ind + 1, "rowId", stk->rowid);
	if (stk->has_length)
		dump_uint32(ind + 1, "length", stk->length);
}

static void
dump_version(unsigned int ind, const char *name, Signal__DatabaseVersion *ver)
{
	dump_var(ind, name, "DatabaseVersion", NULL);
	if (ver->has_version)
		dump_uint32(ind + 1, "version", ver->version);
}

static void
dump_frame(Signal__BackupFrame *frm)
{
	dump_var(0, "frame", "BackupFrame", NULL);
	if (frm->header != NULL)
		dump_header(1, "header", frm->header);
	if (frm->statement != NULL)
		dump_statement(1, "statement", frm->statement);
	if (frm->preference != NULL)
		dump_preference(1, "preference", frm->preference);
	if (frm->attachment != NULL)
		dump_attachment(1, "attachment", frm->attachment);
	if (frm->version != NULL)
		dump_version(1, "version", frm->version);
	if (frm->has_end)
		dump_bool(1, "end", frm->end);
	if (frm->avatar != NULL)
		dump_avatar(1, "avatar", frm->avatar);
	if (frm->sticker != NULL)
		dump_sticker(1, "sticker", frm->sticker);
}

int
cmd_dump(int argc, char **argv)
{
	struct sbk_ctx		*ctx;
	Signal__BackupFrame	*frm;
	char			*passfile, passphr[128];
	int			 c, ret;

	passfile = NULL;

	while ((c = getopt(argc, argv, "p:")) != -1)
		switch (c) {
		case 'p':
			passfile = optarg;
			break;
		default:
			goto usage;
		}

	argc -= optind;
	argv += optind;

	if (argc != 1)
		goto usage;

	if (unveil(argv[0], "r") == -1)
		err(1, "unveil");

	if (passfile == NULL) {
		if (pledge("stdio rpath tty", NULL) == -1)
			err(1, "pledge");
	} else {
		if (unveil(passfile, "r") == -1)
			err(1, "unveil");

		if (pledge("stdio rpath", NULL) == -1)
			err(1, "pledge");
	}

	if ((ctx = sbk_ctx_new()) == NULL)
		errx(1, "Cannot create backup context");

	if (get_passphrase(passfile, passphr, sizeof passphr) == -1) {
		sbk_ctx_free(ctx);
		return 1;
	}

	if (sbk_open(ctx, argv[0], passphr) == -1) {
		warnx("%s: %s", argv[0], sbk_error(ctx));
		explicit_bzero(passphr, sizeof passphr);
		sbk_ctx_free(ctx);
		return 1;
	}

	explicit_bzero(passphr, sizeof passphr);

	if (pledge("stdio", NULL) == -1)
		err(1, "pledge");

	ret = 1;

	while ((frm = sbk_get_frame(ctx)) != NULL) {
		dump_frame(frm);

		if (sbk_has_file_data(frm) &&
		    sbk_skip_file_data(ctx, frm) == -1) {
			warnx("%s: %s", argv[0], sbk_error(ctx));
			goto out;
		}

		sbk_free_frame(frm);
	}

	if (!sbk_eof(ctx)) {
		warnx("%s: %s", argv[0], sbk_error(ctx));
		goto out;
	}

	ret = 0;

out:
	sbk_free_frame(frm);
	sbk_close(ctx);
	sbk_ctx_free(ctx);
	return ret;

usage:
	usage("dump", "[-p passfile] backup");
}<|MERGE_RESOLUTION|>--- conflicted
+++ resolved
@@ -23,11 +23,7 @@
 #include <string.h>
 #include <unistd.h>
 
-<<<<<<< HEAD
 #include "compat.h"
-#include "sbk.h"
-=======
->>>>>>> 7da50851
 #include "sigbak.h"
 
 static void
