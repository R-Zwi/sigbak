--- conflicted
+++ resolved
@@ -16,11 +16,6 @@
 
 #include "config.h"
 
-<<<<<<< HEAD
-=======
-#include <endian.h>
-#include <err.h>
->>>>>>> 2b908a44
 #include <inttypes.h>
 #include <stdarg.h>
 #include <stdint.h>
