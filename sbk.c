--- conflicted
+++ resolved
@@ -16,11 +16,6 @@
 
 #include "config.h"
 
-<<<<<<< HEAD
-#include <errno.h>
-=======
-#include <err.h>
->>>>>>> 3898ff8b
 #include <inttypes.h>
 #include <stdarg.h>
 #include <stdint.h>
@@ -199,7 +194,7 @@
 {
 #ifdef HAVE_EVP_MAC
 	if (!EVP_MAC_init(ctx->mac_ctx, NULL, 0, ctx->mac_params)) {
-		sbk_error_setx(ctx, "Cannot initialise MAC");
+		warnx("Cannot initialise MAC context");
 		return -1;
 	}
 #else
@@ -230,7 +225,7 @@
 
 #ifdef HAVE_EVP_MAC
 	if (!EVP_MAC_update(ctx->mac_ctx, ctx->ibuf, ibuflen)) {
-		sbk_error_setx(ctx, "Cannot compute MAC");
+		warnx("Cannot compute MAC");
 		return -1;
 	}
 #else
@@ -264,7 +259,7 @@
 
 #ifdef HAVE_EVP_MAC
 	if (!EVP_MAC_final(ctx->mac_ctx, ourmac, &ourmaclen, sizeof ourmac)) {
-		sbk_error_setx(ctx, "Cannot compute MAC");
+		warnx("Cannot compute MAC");
 		return -1;
 	}
 #else
@@ -517,7 +512,7 @@
 
 #ifdef HAVE_EVP_MAC
 	if (!EVP_MAC_update(ctx->mac_ctx, ctx->iv, SBK_IV_LEN)) {
-		sbk_error_setx(ctx, "Cannot compute MAC");
+		warnx("Cannot compute MAC");
 		return -1;
 	}
 #else
@@ -598,7 +593,7 @@
 
 #ifdef HAVE_EVP_MAC
 	if (!EVP_MAC_update(ctx->mac_ctx, ctx->iv, SBK_IV_LEN)) {
-		sbk_error_setx(ctx, "Cannot compute MAC");
+		warnx("Cannot compute MAC");
 		goto error;
 	}
 #else
@@ -2932,27 +2927,25 @@
 		goto error;
 	}
 
-<<<<<<< HEAD
 #ifdef HAVE_EVP_MAC
-	if ((mac = EVP_MAC_fetch(NULL, "HMAC", NULL)) == NULL)
-		goto error;
+	if ((mac = EVP_MAC_fetch(NULL, "HMAC", NULL)) == NULL) {
+		warnx("Cannot fetch MAC implementation");
+		goto error;
+	}
 
 	if ((ctx->mac_ctx = EVP_MAC_CTX_new(mac)) == NULL) {
+		warnx("Cannot create MAC context");
 		EVP_MAC_free(mac);
 		goto error;
 	}
 
 	EVP_MAC_free(mac);
 #else
-	if ((ctx->hmac_ctx = HMAC_CTX_new()) == NULL)
-		goto error;
-#endif
-=======
 	if ((ctx->hmac_ctx = HMAC_CTX_new()) == NULL) {
 		warnx("Cannot create MAC context");
 		goto error;
 	}
->>>>>>> 3898ff8b
+#endif
 
 	if (sbk_enlarge_buffers(ctx, 1024) == -1)
 		goto error;
