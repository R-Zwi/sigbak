--- conflicted
+++ resolved
@@ -21,11 +21,9 @@
 #include <stdio.h>
 
 #include "backup.pb-c.h"
-<<<<<<< HEAD
+#include "database.pb-c.h"
+
 #include "compat.h"
-=======
-#include "database.pb-c.h"
->>>>>>> 5bdd2565
 
 /*
  * Types for sms and mms messages
