/*
 * Copyright (c) 2018 Tim van der Molen <tim@kariliq.nl>
 *
 * Permission to use, copy, modify, and distribute this software for any
 * purpose with or without fee is hereby granted, provided that the above
 * copyright notice and this permission notice appear in all copies.
 *
 * THE SOFTWARE IS PROVIDED "AS IS" AND THE AUTHOR DISCLAIMS ALL WARRANTIES
 * WITH REGARD TO THIS SOFTWARE INCLUDING ALL IMPLIED WARRANTIES OF
 * MERCHANTABILITY AND FITNESS. IN NO EVENT SHALL THE AUTHOR BE LIABLE FOR
 * ANY SPECIAL, DIRECT, INDIRECT, OR CONSEQUENTIAL DAMAGES OR ANY DAMAGES
 * WHATSOEVER RESULTING FROM LOSS OF USE, DATA OR PROFITS, WHETHER IN AN
 * ACTION OF CONTRACT, NEGLIGENCE OR OTHER TORTIOUS ACTION, ARISING OUT OF
 * OR IN CONNECTION WITH THE USE OR PERFORMANCE OF THIS SOFTWARE.
 */

<<<<<<< HEAD
#include "config.h"
=======
/*
 * A memory allocator for protobuf-c and SQLite that internally uses
 * freezero(3) and recallocarray(3) to release memory securely
 */

#include <sys/tree.h>
>>>>>>> 9a875df2

#include <errno.h>
#include <stdlib.h>

#include "sigbak.h"

struct mem_entry {
	void			*ptr;
	size_t			 size;
	RB_ENTRY(mem_entry)	 entries;
};

RB_HEAD(mem_tree, mem_entry);

static int mem_cmp(struct mem_entry *, struct mem_entry *);

static struct mem_tree mem_tree = RB_INITIALIZER(mem_tree);

RB_GENERATE_STATIC(mem_tree, mem_entry, entries, mem_cmp)

static int
mem_cmp(struct mem_entry *e, struct mem_entry *f)
{
	return (e->ptr < f->ptr) ? -1 : (e->ptr > f->ptr);
}

static struct mem_entry *
mem_find(void *ptr)
{
	struct mem_entry e;

	e.ptr = ptr;
	return RB_FIND(mem_tree, &mem_tree, &e);
}

static void *
mem_malloc(size_t size)
{
	struct mem_entry *e;

	if ((e = malloc(sizeof *e)) == NULL)
		return NULL;

	if ((e->ptr = malloc(size)) == NULL) {
		free(e);
		return NULL;
	}

	e->size = size;
	RB_INSERT(mem_tree, &mem_tree, e);
	return e->ptr;
}

static void *
mem_realloc(void *ptr, size_t size)
{
	struct mem_entry *e;

	if (ptr == NULL)
		return mem_malloc(size);

	if ((e = mem_find(ptr)) == NULL) {
		errno = EINVAL;
		return NULL;
	}

	if ((ptr = recallocarray(e->ptr, e->size, size, 1)) == NULL)
		return NULL;

	RB_REMOVE(mem_tree, &mem_tree, e);
	e->ptr = ptr;
	e->size = size;
	RB_INSERT(mem_tree, &mem_tree, e);
	return e->ptr;
}

static void
mem_free(void *ptr)
{
	struct mem_entry *e;

	if (ptr == NULL || (e = mem_find(ptr)) == NULL)
		return;

	RB_REMOVE(mem_tree, &mem_tree, e);
	freezero(e->ptr, e->size);
	free(e);
}

void *
mem_protobuf_malloc(__unused void *data, size_t size)
{
	return mem_malloc(size);
}

void
mem_protobuf_free(__unused void *data, void *ptr)
{
	mem_free(ptr);
}

int
mem_sqlite_init(__unused void *data)
{
	return 0;
}

void
mem_sqlite_shutdown(__unused void *data)
{
}

void *
mem_sqlite_malloc(int size)
{
	if (size < 0) {
		errno = EINVAL;
		return NULL;
	}

	return mem_malloc(size);
}

void *
mem_sqlite_realloc(void *ptr, int size)
{
	if (size < 0) {
		errno = EINVAL;
		return NULL;
	}

	return mem_realloc(ptr, size);
}

void
mem_sqlite_free(void *ptr)
{
	mem_free(ptr);
}

int
mem_sqlite_size(void *ptr)
{
	struct mem_entry *e;

	return ((e = mem_find(ptr)) != NULL) ? e->size : 0;
}

int
mem_sqlite_roundup(int size)
{
	return size;
}<|MERGE_RESOLUTION|>--- conflicted
+++ resolved
@@ -14,16 +14,12 @@
  * OR IN CONNECTION WITH THE USE OR PERFORMANCE OF THIS SOFTWARE.
  */
 
-<<<<<<< HEAD
-#include "config.h"
-=======
 /*
  * A memory allocator for protobuf-c and SQLite that internally uses
  * freezero(3) and recallocarray(3) to release memory securely
  */
 
-#include <sys/tree.h>
->>>>>>> 9a875df2
+#include "config.h"
 
 #include <errno.h>
 #include <stdlib.h>
