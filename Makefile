<<<<<<< HEAD
PREFIX?=	/usr/local
BINDIR?=	${PREFIX}/bin
MANDIR?=	${PREFIX}/man

CC?=		cc
INSTALL?=	install
PKG_CONFIG?=	pkg-config
PROTOC?=	protoc-c

LIBCRYPTO_PKG?=		libcrypto
LIBPROTOBUF_C_PKG?=	libprotobuf-c
SQLITE3_PKG?=		sqlite3

PKGS?=		${LIBCRYPTO_PKG} ${LIBPROTOBUF_C_PKG} ${SQLITE3_PKG}

PKG_CFLAGS!=	${PKG_CONFIG} --cflags ${PKGS}
PKG_LDFLAGS!=	${PKG_CONFIG} --libs ${PKGS}

CFLAGS+=	${PKG_CFLAGS}
LDFLAGS+=	${PKG_LDFLAGS}

=======
PROG=		sigbak
SRCS=		cmd-check-backup.c cmd-dump-backup.c cmd-export-attachments.c \
		cmd-export-avatars.c cmd-export-database.c \
		cmd-export-messages.c mime.c sbk-attachment-tree.c \
		sbk-attachment.c sbk-database.c sbk-edit.c sbk-file.c \
		sbk-frame.c sbk-mention.c sbk-message.c sbk-open.c \
		sbk-quote.c sbk-reaction.c sbk-read.c sbk-recipient-tree.c \
		sbk-recipient.c sbk-sqlite.c sbk-thread.c sigbak.c
>>>>>>> 1885d277
PROTOS=		backup.proto database.proto
PROTO_HDRS=	${PROTOS:.proto=.pb-c.h}
PROTO_SRCS=	${PROTOS:.proto=.pb-c.c}
PROTO_OBJS=	${PROTO_SRCS:.c=.o}

COMPAT_OBJS=	compat/asprintf.o compat/err.o compat/explicit_bzero.o \
		compat/fopen.o compat/getprogname.o compat/hkdf.o \
		compat/hmac_ctx_new.o compat/pledge.o compat/readpassphrase.o \
		compat/reallocarray.o compat/unveil.o

OBJS=		cmd-check-backup.o cmd-dump-backup.o cmd-export-attachments.o \
		cmd-export-avatars.o cmd-export-database.o \
		cmd-export-messages.o mime.o sbk.o sigbak.o ${PROTO_OBJS} \
		${COMPAT_OBJS}

.PHONY: all clean install

.SUFFIXES:
.SUFFIXES: .c .pb-c.o .o .pb-c.c .pb-c.h .proto

.c.o .pb-c.c.pb-c.o:
	${CC} ${CFLAGS} ${CPPFLAGS} -c -o $@ $<

.proto.pb-c.c .proto.pb-c.h:
	${PROTOC} --c_out=. $<

all: sigbak

sigbak: ${OBJS}
	${CC} -o $@ ${OBJS} ${LDFLAGS}

${OBJS}: config.h ${PROTO_HDRS}

clean:
	rm -f sigbak sigbak.core core ${PROTO_SRCS} ${PROTO_HDRS} ${OBJS}

install: all
	${INSTALL} -dm 755 ${DESTDIR}${BINDIR}
	${INSTALL} -dm 755 ${DESTDIR}${MANDIR}/man1
	${INSTALL} -m 555 sigbak ${DESTDIR}${BINDIR}
	${INSTALL} -m 444 sigbak.1 ${DESTDIR}${MANDIR}/man1<|MERGE_RESOLUTION|>--- conflicted
+++ resolved
@@ -1,4 +1,3 @@
-<<<<<<< HEAD
 PREFIX?=	/usr/local
 BINDIR?=	${PREFIX}/bin
 MANDIR?=	${PREFIX}/man
@@ -20,16 +19,6 @@
 CFLAGS+=	${PKG_CFLAGS}
 LDFLAGS+=	${PKG_LDFLAGS}
 
-=======
-PROG=		sigbak
-SRCS=		cmd-check-backup.c cmd-dump-backup.c cmd-export-attachments.c \
-		cmd-export-avatars.c cmd-export-database.c \
-		cmd-export-messages.c mime.c sbk-attachment-tree.c \
-		sbk-attachment.c sbk-database.c sbk-edit.c sbk-file.c \
-		sbk-frame.c sbk-mention.c sbk-message.c sbk-open.c \
-		sbk-quote.c sbk-reaction.c sbk-read.c sbk-recipient-tree.c \
-		sbk-recipient.c sbk-sqlite.c sbk-thread.c sigbak.c
->>>>>>> 1885d277
 PROTOS=		backup.proto database.proto
 PROTO_HDRS=	${PROTOS:.proto=.pb-c.h}
 PROTO_SRCS=	${PROTOS:.proto=.pb-c.c}
@@ -42,8 +31,12 @@
 
 OBJS=		cmd-check-backup.o cmd-dump-backup.o cmd-export-attachments.o \
 		cmd-export-avatars.o cmd-export-database.o \
-		cmd-export-messages.o mime.o sbk.o sigbak.o ${PROTO_OBJS} \
-		${COMPAT_OBJS}
+		cmd-export-messages.o mime.o sbk-attachment-tree.o \
+		sbk-attachment.o sbk-database.o sbk-edit.o sbk-file.o \
+		sbk-frame.o sbk-mention.o sbk-message.o sbk-open.o \
+		sbk-quote.o sbk-reaction.o sbk-read.o sbk-recipient-tree.o \
+		sbk-recipient.o sbk-sqlite.o sbk-thread.o sigbak.o \
+		${PROTO_OBJS} ${COMPAT_OBJS}
 
 .PHONY: all clean install
 
